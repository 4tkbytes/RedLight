--- conflicted
+++ resolved
@@ -27,21 +27,14 @@
   - [ ] native text rendering
   - [ ] buttons
   - [ ] user interactions
-<<<<<<< HEAD
 - [ ] fix up imgui (IN PROGRESS)
-- [ ] add imguizmo and get it working (IN PROGRESS)
-- [ ] create an editor (IN PROGRESS, check out [Flagger](Flagger))
-=======
-- [ ] fix up imgui (IN PROGRESS, in branch [engine-editor](https://github.com/4tkbytes/RedLight/tree/feature/engine-editor))
-- [ ] add imguizmo and get it working (IN PROGRESS, in branch [engine-editor](https://github.com/4tkbytes/RedLight/tree/feature/engine-editor))
-- [ ] create an editor (IN PROGRESS, check out [Flagger](https://github.com/4tkbytes/RedLight/tree/feature/engine-editor))
->>>>>>> 0d931ea7
+- [ ] create an editor
 - [ ] add networking (if you have the time or are bothered)
 - [x] create a way to make a player. (notes: i made it primitive)
 - [x] add physics : collisions (primitive)
 - [x] add better physics : gravity, other stuff idk || Note: I used Bepu Physics for this
 - [x] add lighting (basic) like the sun
-
+- [x] add imguizmo and get it working
 
 # licensing
 i dont care what you do as long as you credit me and the engine